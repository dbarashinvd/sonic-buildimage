--- conflicted
+++ resolved
@@ -279,12 +279,8 @@
                     module_fd_path = module_obj.module_power_good_fd_path
                 self.fds_events_count_dict[module_obj.port_num][fd_name] += 1
                 try:
-<<<<<<< HEAD
+                    module_fd.seek(0)
                     val = module_fd.read().strip()
-=======
->>>>>>> b1750b7c
-                    module_fd.seek(0)
-                    val = module_fd.read()
                     logger.log_info("dynamic detection got module_obj {} with port {} from fd number {} path {} val {} count {}"
                                   .format(module_obj, module_obj.port_num, fd, module_fd_path
                                           , val, self.fds_events_count_dict[module_obj.port_num]))
